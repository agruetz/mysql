--- conflicted
+++ resolved
@@ -13,12 +13,9 @@
 
 Aaron Hopkins <go-sql-driver at die.net>
 Achille Roussel <achille.roussel at gmail.com>
-<<<<<<< HEAD
-Anthony Gruetzmacher <anthony at thegruetzmachergroup.com>
-=======
 Alexey Palazhchenko <alexey.palazhchenko at gmail.com>
 Andrew Reid <andrew.reid at tixtrack.com>
->>>>>>> 1a676ac6
+Anthony Gruetzmacher <anthony at thegruetzmachergroup.com>
 Arne Hormann <arnehormann at gmail.com>
 Asta Xie <xiemengjun at gmail.com>
 Bulat Gaifullin <gaifullinbf at gmail.com>
